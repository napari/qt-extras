"""A collapsible widget to hide and unhide child widgets"""
from typing import Optional, Union

from qtpy.QtCore import (
    QEasingCurve,
    QEvent,
    QMargins,
    QObject,
    QPropertyAnimation,
    QRect,
    Qt,
    Signal,
)
from qtpy.QtGui import QIcon, QPainter, QPalette, QPixmap
from qtpy.QtWidgets import QFrame, QPushButton, QVBoxLayout, QWidget


class QCollapsible(QFrame):
    """A collapsible widget to hide and unhide child widgets.

    A signal is emitted when the widget is expanded (True) or collapsed (False).

    Based on https://stackoverflow.com/a/68141638
    """

    toggled = Signal(bool)

    def __init__(
        self,
        title: str = "",
        parent: Optional[QWidget] = None,
        expandedIcon: Optional[Union[QIcon, str]] = "▼",
        collapsedIcon: Optional[Union[QIcon, str]] = "▲",
    ):
        super().__init__(parent)
        self._locked = False
        self._is_animating = False
        self._text = title

        self._toggle_btn = QPushButton(title)
        self._toggle_btn.setCheckable(True)
        self.setCollapsedIcon(icon=collapsedIcon)
        self.setExpandedIcon(icon=expandedIcon)
        self._toggle_btn.setStyleSheet("text-align: left; border: none; outline: none;")
        self._toggle_btn.toggled.connect(self._toggle)

        # frame layout
        self.setLayout(QVBoxLayout())
        self.layout().setAlignment(Qt.AlignmentFlag.AlignTop)
        self.layout().addWidget(self._toggle_btn)

        # Create animators
        self._animation = QPropertyAnimation(self)
        self._animation.setPropertyName(b"maximumHeight")
        self._animation.setStartValue(0)
        self._animation.finished.connect(self._on_animation_done)
        self.setDuration(300)
        self.setEasingCurve(QEasingCurve.Type.InOutCubic)

        # default content widget
        _content = QWidget()
        _content.setLayout(QVBoxLayout())
        _content.setMaximumHeight(0)
        _content.layout().setContentsMargins(QMargins(5, 0, 0, 0))
        self.setContent(_content)

    def setText(self, text: str) -> None:
        """Set the text of the toggle button."""
        current = self._toggle_btn.text()
        self._toggle_btn.setText(current + text)

    def text(self) -> str:
        """Return the text of the toggle button."""
        return self._toggle_btn.text()

    def setContent(self, content: QWidget) -> None:
        """Replace central widget (the widget that gets expanded/collapsed)."""
        self._content = content
        self.layout().addWidget(self._content)
        self._animation.setTargetObject(content)

    def content(self) -> QWidget:
        """Return the current content widget."""
        return self._content

    def _convert_string_to_icon(self, symbol: str) -> QIcon:
        """Create a QIcon from a string."""
        size = self._toggle_btn.font().pointSize()
        pixmap = QPixmap(size, size)
        pixmap.fill(Qt.GlobalColor.transparent)
        painter = QPainter(pixmap)
        color = self._toggle_btn.palette().color(QPalette.ColorRole.WindowText)
        painter.setPen(color)
        painter.drawText(QRect(0, 0, size, size), Qt.AlignmentFlag.AlignCenter, symbol)
        painter.end()
        return QIcon(pixmap)

    def expandedIcon(self) -> QIcon:
        """Returns the icon used when the widget is expanded."""
        return self._expanded_icon

    def setExpandedIcon(self, icon: Optional[Union[QIcon, str]] = None) -> None:
        """Set the icon on the toggle button when the widget is expanded."""
        if icon and isinstance(icon, QIcon):
            self._expanded_icon = icon
        elif icon and isinstance(icon, str):
            self._expanded_icon = self._convert_string_to_icon(icon)

        if self.isExpanded():
            self._toggle_btn.setIcon(self._expanded_icon)

    def collapsedIcon(self) -> QIcon:
        """Returns the icon used when the widget is collapsed."""
        return self._collapsed_icon

    def setCollapsedIcon(self, icon: Optional[Union[QIcon, str]] = None) -> None:
        """Set the icon on the toggle button when the widget is collapsed."""
        if icon and isinstance(icon, QIcon):
            self._collapsed_icon = icon
        elif icon and isinstance(icon, str):
            self._collapsed_icon = self._convert_string_to_icon(icon)

        if not self.isExpanded():
            self._toggle_btn.setIcon(self._collapsed_icon)

    def setDuration(self, msecs: int) -> None:
        """Set duration of the collapse/expand animation."""
        self._animation.setDuration(msecs)

    def setEasingCurve(self, easing: QEasingCurve) -> None:
        """Set the easing curve for the collapse/expand animation"""
        self._animation.setEasingCurve(easing)

    def addWidget(self, widget: QWidget) -> None:
        """Add a widget to the central content widget's layout."""
        widget.installEventFilter(self)
        self._content.layout().addWidget(widget)

    def removeWidget(self, widget: QWidget) -> None:
        """Remove widget from the central content widget's layout."""
        self._content.layout().removeWidget(widget)
        widget.removeEventFilter(self)

    def expand(self, animate: bool = True) -> None:
        """Expand (show) the collapsible section"""
        self._expand_collapse(QPropertyAnimation.Direction.Forward, animate)

    def collapse(self, animate: bool = True) -> None:
        """Collapse (hide) the collapsible section"""
        self._expand_collapse(QPropertyAnimation.Direction.Backward, animate)

    def isExpanded(self) -> bool:
        """Return whether the collapsible section is visible"""
        return self._toggle_btn.isChecked()

    def setLocked(self, locked: bool = True) -> None:
        """Set whether collapse/expand is disabled"""
        self._locked = locked
        self._toggle_btn.setCheckable(not locked)

    def locked(self) -> bool:
        """Return True if collapse/expand is disabled"""
        return self._locked

    def _expand_collapse(
<<<<<<< HEAD
        self, direction: QPropertyAnimation.Direction, animate: bool = True
    ) -> None:
=======
        self,
        direction: QPropertyAnimation.Direction,
        animate: bool = True,
        emit: bool = True,
    ):
        """Set values for the widget based on whether it is expanding or collapsing.

        An emit flag is included so that the toggle signal is only called once (it
        was being emitted a few times via eventFilter when the widget was expanding
        previously)."""
>>>>>>> ad2f05d9
        if self._locked:
            return

        forward = direction == QPropertyAnimation.Direction.Forward
        icon = self._expanded_icon if forward else self._collapsed_icon
        self._toggle_btn.setIcon(icon)
        self._toggle_btn.setChecked(forward)

        _content_height = self._content.sizeHint().height() + 10
        if animate:
            self._animation.setDirection(direction)
            self._animation.setEndValue(_content_height)
            self._is_animating = True
            self._animation.start()
        else:
            self._content.setMaximumHeight(_content_height if forward else 0)
        if emit:
            self.toggled.emit(direction == QPropertyAnimation.Direction.Forward)

    def _toggle(self) -> None:
        self.expand() if self.isExpanded() else self.collapse()

    def eventFilter(self, a0: QObject, a1: QEvent) -> bool:
        """If a child widget resizes, we need to update our expanded height."""
        if (
            a1.type() == QEvent.Type.Resize
            and self.isExpanded()
            and not self._is_animating
        ):
            self._expand_collapse(
                QPropertyAnimation.Direction.Forward, animate=False, emit=False
            )
        return False

    def _on_animation_done(self) -> None:
        self._is_animating = False<|MERGE_RESOLUTION|>--- conflicted
+++ resolved
@@ -163,21 +163,16 @@
         return self._locked
 
     def _expand_collapse(
-<<<<<<< HEAD
-        self, direction: QPropertyAnimation.Direction, animate: bool = True
-    ) -> None:
-=======
         self,
         direction: QPropertyAnimation.Direction,
         animate: bool = True,
         emit: bool = True,
-    ):
+    ) -> None:
         """Set values for the widget based on whether it is expanding or collapsing.
 
         An emit flag is included so that the toggle signal is only called once (it
         was being emitted a few times via eventFilter when the widget was expanding
         previously)."""
->>>>>>> ad2f05d9
         if self._locked:
             return
 
