"""A collapsible widget to hide and unhide child widgets"""
from typing import Optional

<<<<<<< HEAD
from qtpy.QtCore import (
=======
from ..qtcompat.QtCore import (
>>>>>>> 3c217026
    QAbstractAnimation,
    QEasingCurve,
    QMargins,
    QPropertyAnimation,
    Qt,
)
<<<<<<< HEAD
from qtpy.QtWidgets import QFrame, QPushButton, QVBoxLayout, QWidget
=======
from ..qtcompat.QtWidgets import QFrame, QPushButton, QVBoxLayout, QWidget
>>>>>>> 3c217026


class QCollapsible(QFrame):
    """A collapsible widget to hide and unhide child widgets.

    Based on https://stackoverflow.com/a/68141638
    """

    _EXPANDED = "▼  "
    _COLLAPSED = "▲  "

    def __init__(self, title: str = "", parent: Optional[QWidget] = None):
        super().__init__(parent)
        self._locked = False

        self._toggle_btn = QPushButton(self._COLLAPSED + title)
        self._toggle_btn.setCheckable(True)
        self._toggle_btn.setStyleSheet("text-align: left; background: transparent;")
        self._toggle_btn.toggled.connect(self._toggle)

        # frame layout
        self.setLayout(QVBoxLayout())
        self.layout().setAlignment(Qt.AlignmentFlag.AlignTop)
        self.layout().addWidget(self._toggle_btn)

        # Create animators
        self._animation = QPropertyAnimation(self)
        self._animation.setPropertyName(b"maximumHeight")
        self._animation.setStartValue(0)
        self.setDuration(300)
        self.setEasingCurve(QEasingCurve.Type.InOutCubic)

        # default content widget
        _content = QWidget()
        _content.setLayout(QVBoxLayout())
        _content.setMaximumHeight(0)
        _content.layout().setContentsMargins(QMargins(5, 0, 0, 0))
        self.setContent(_content)

    def setText(self, text: str):
        """Set the text of the toggle button."""
        current = self._toggle_btn.text()[: len(self._EXPANDED)]
        self._toggle_btn.setText(current + text)

    def text(self) -> str:
        """Return the text of the toggle button."""
        return self._toggle_btn.text()[len(self._EXPANDED) :]

    def setContent(self, content: QWidget):
        """Replace central widget (the widget that gets expanded/collapsed)."""
        self._content = content
        self.layout().addWidget(self._content)
        self._animation.setTargetObject(content)

    def content(self) -> QWidget:
        """Return the current content widget."""
        return self._content

    def setDuration(self, msecs: int):
        """Set duration of the collapse/expand animation."""
        self._animation.setDuration(msecs)

    def setEasingCurve(self, easing: QEasingCurve):
        """Set the easing curve for the collapse/expand animation"""
        self._animation.setEasingCurve(easing)

    def addWidget(self, widget: QWidget):
        """Add a widget to the central content widget's layout."""
        self._content.layout().addWidget(widget)

    def removeWidget(self, widget: QWidget):
        """Remove widget from the central content widget's layout."""
        self._content.layout().removeWidget(widget)

    def expand(self, animate: bool = True):
        """Expand (show) the collapsible section"""
        self._expand_collapse(QAbstractAnimation.Direction.Forward, animate)

    def collapse(self, animate: bool = True):
        """Collapse (hide) the collapsible section"""
        self._expand_collapse(QAbstractAnimation.Direction.Backward, animate)

    def isExpanded(self) -> bool:
        """Return whether the collapsible section is visible"""
        return self._toggle_btn.isChecked()

<<<<<<< HEAD
    def _expand_collapse(
        self, direction: QAbstractAnimation.Direction, animate: bool = True
    ):
        if self._locked is True:
=======
    def setLocked(self, locked: bool = True):
        """Set whether collapse/expand is disabled"""
        self._locked = locked
        self._toggle_btn.setCheckable(not locked)

    def locked(self) -> bool:
        """Return True if collapse/expand is disabled"""
        return self._locked

    def _expand_collapse(
        self, direction: QAbstractAnimation.Direction, animate: bool = True
    ):
        if self._locked:
>>>>>>> 3c217026
            return

        forward = direction == QAbstractAnimation.Direction.Forward
        text = self._EXPANDED if forward else self._COLLAPSED

        self._toggle_btn.setChecked(forward)
        self._toggle_btn.setText(text + self._toggle_btn.text()[len(self._EXPANDED) :])

        _content_height = self._content.sizeHint().height() + 10
        if animate:
            self._animation.setDirection(direction)
            self._animation.setEndValue(_content_height)
            self._animation.start()
        else:
<<<<<<< HEAD
            height = 0 if not forward else self._content.sizeHint().height() + 10
            self._content.setMaximumHeight(height)
=======
            self._content.setMaximumHeight(_content_height if forward else 0)
>>>>>>> 3c217026

    def _toggle(self):
        self.expand() if self.isExpanded() else self.collapse()<|MERGE_RESOLUTION|>--- conflicted
+++ resolved
@@ -1,22 +1,14 @@
 """A collapsible widget to hide and unhide child widgets"""
 from typing import Optional
 
-<<<<<<< HEAD
 from qtpy.QtCore import (
-=======
-from ..qtcompat.QtCore import (
->>>>>>> 3c217026
     QAbstractAnimation,
     QEasingCurve,
     QMargins,
     QPropertyAnimation,
     Qt,
 )
-<<<<<<< HEAD
 from qtpy.QtWidgets import QFrame, QPushButton, QVBoxLayout, QWidget
-=======
-from ..qtcompat.QtWidgets import QFrame, QPushButton, QVBoxLayout, QWidget
->>>>>>> 3c217026
 
 
 class QCollapsible(QFrame):
@@ -103,12 +95,6 @@
         """Return whether the collapsible section is visible"""
         return self._toggle_btn.isChecked()
 
-<<<<<<< HEAD
-    def _expand_collapse(
-        self, direction: QAbstractAnimation.Direction, animate: bool = True
-    ):
-        if self._locked is True:
-=======
     def setLocked(self, locked: bool = True):
         """Set whether collapse/expand is disabled"""
         self._locked = locked
@@ -122,7 +108,6 @@
         self, direction: QAbstractAnimation.Direction, animate: bool = True
     ):
         if self._locked:
->>>>>>> 3c217026
             return
 
         forward = direction == QAbstractAnimation.Direction.Forward
@@ -137,12 +122,7 @@
             self._animation.setEndValue(_content_height)
             self._animation.start()
         else:
-<<<<<<< HEAD
-            height = 0 if not forward else self._content.sizeHint().height() + 10
-            self._content.setMaximumHeight(height)
-=======
             self._content.setMaximumHeight(_content_height if forward else 0)
->>>>>>> 3c217026
 
     def _toggle(self):
         self.expand() if self.isExpanded() else self.collapse()