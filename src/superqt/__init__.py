"""superqt is a collection of Qt components for python."""
from importlib.metadata import PackageNotFoundError, version
from typing import TYPE_CHECKING, Any

try:
    __version__ = version("superqt")
except PackageNotFoundError:
    __version__ = "unknown"

if TYPE_CHECKING:
    from .combobox import QColormapComboBox
    from .spinbox._quantity import QQuantity

from .collapsible import QCollapsible
from .combobox import QColorComboBox, QEnumComboBox, QSearchableComboBox
from .elidable import QElidingLabel, QElidingLineEdit
from .selection import QSearchableListWidget, QSearchableTreeWidget
from .sliders import (
    QDoubleRangeSlider,
    QDoubleSlider,
    QLabeledDoubleRangeSlider,
    QLabeledDoubleSlider,
    QLabeledRangeSlider,
    QLabeledSlider,
    QRangeSlider,
)
from .spinbox import QLargeIntSpinBox
from .utils import QMessageHandler, ensure_main_thread, ensure_object_thread

__all__ = [
    "ensure_main_thread",
    "ensure_object_thread",
    "QDoubleRangeSlider",
    "QCollapsible",
<<<<<<< HEAD
    "QColorComboBox",
=======
    "QColormapComboBox",
>>>>>>> 60f44278
    "QDoubleSlider",
    "QElidingLabel",
    "QElidingLineEdit",
    "QEnumComboBox",
    "QLabeledDoubleRangeSlider",
    "QLabeledDoubleSlider",
    "QLabeledRangeSlider",
    "QLabeledSlider",
    "QLargeIntSpinBox",
    "QMessageHandler",
    "QQuantity",
    "QRangeSlider",
    "QSearchableComboBox",
    "QSearchableListWidget",
    "QSearchableTreeWidget",
]


def __getattr__(name: str) -> Any:
    if name == "QQuantity":
        from .spinbox._quantity import QQuantity

        return QQuantity
    if name == "QColormapComboBox":
        from .cmap import QColormapComboBox

        return QColormapComboBox
    raise AttributeError(f"module {__name__!r} has no attribute {name!r}")<|MERGE_RESOLUTION|>--- conflicted
+++ resolved
@@ -6,10 +6,6 @@
     __version__ = version("superqt")
 except PackageNotFoundError:
     __version__ = "unknown"
-
-if TYPE_CHECKING:
-    from .combobox import QColormapComboBox
-    from .spinbox._quantity import QQuantity
 
 from .collapsible import QCollapsible
 from .combobox import QColorComboBox, QEnumComboBox, QSearchableComboBox
@@ -30,13 +26,10 @@
 __all__ = [
     "ensure_main_thread",
     "ensure_object_thread",
+    "QCollapsible",
+    "QColorComboBox",
+    "QColormapComboBox",
     "QDoubleRangeSlider",
-    "QCollapsible",
-<<<<<<< HEAD
-    "QColorComboBox",
-=======
-    "QColormapComboBox",
->>>>>>> 60f44278
     "QDoubleSlider",
     "QElidingLabel",
     "QElidingLineEdit",
@@ -54,6 +47,9 @@
     "QSearchableTreeWidget",
 ]
 
+if TYPE_CHECKING:
+    from .combobox import QColormapComboBox
+    from .spinbox._quantity import QQuantity
 
 def __getattr__(name: str) -> Any:
     if name == "QQuantity":
