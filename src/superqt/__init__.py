--- conflicted
+++ resolved
@@ -11,12 +11,8 @@
 
 from .collapsible import QCollapsible
 from .combobox import QEnumComboBox, QSearchableComboBox
-<<<<<<< HEAD
 from .elidable import QElidingLabel, QElidingLineEdit
-from .selection import QSearchableListWidget
-=======
 from .selection import QSearchableListWidget, QSearchableTreeWidget
->>>>>>> c22b7d6f
 from .sliders import (
     QDoubleRangeSlider,
     QDoubleSlider,
