--- conflicted
+++ resolved
@@ -11,40 +11,13 @@
       - id: end-of-file-fixer
       - id: trailing-whitespace
 
-  - repo: https://github.com/PyCQA/isort
-    rev: 5.10.1
-    hooks:
-      - id: isort
-
-  - repo: https://github.com/asottile/pyupgrade
-    rev: v3.2.2
-    hooks:
-      - id: pyupgrade
-        args: [--py37-plus, --keep-runtime-typing]
-
   - repo: https://github.com/psf/black
     rev: 22.10.0
     hooks:
       - id: black
 
-<<<<<<< HEAD
   - repo: https://github.com/charliermarsh/ruff-pre-commit
-    rev: v0.0.120
-=======
-  - repo: https://github.com/PyCQA/flake8
-    rev: 5.0.4
-    hooks:
-      - id: flake8
-        exclude: examples
-        additional_dependencies:
-          - flake8-pyprojecttoml @ git+https://github.com/tlambert03/flake8-pyprojecttoml.git@main
-          - flake8-pyprojecttoml
-          - flake8-bugbear
-          - flake8-typing-imports
-
-  - repo: https://github.com/asottile/pyupgrade
-    rev: v3.2.2
->>>>>>> e98936e8
+    rev: v0.0.137
     hooks:
       - id: ruff
         args: ["--fix"]
