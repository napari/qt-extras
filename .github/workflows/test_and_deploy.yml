--- conflicted
+++ resolved
@@ -99,11 +99,7 @@
           python -m pip install setuptools tox tox-gh-actions
 
       - name: Test with tox
-<<<<<<< HEAD
-        uses: aganders3/headless-gui@v1
-=======
-        uses: aganders3/headless-gui@v1.2
->>>>>>> c22b7d6f
+        uses: aganders3/headless-gui@v1.2
         timeout-minutes: 3
         with:
           run: python -m tox
@@ -120,11 +116,7 @@
 
       - name: Screenshots (Linux)
         if: runner.os == 'Linux' && matrix.screenshot
-<<<<<<< HEAD
-        uses: aganders3/headless-gui@v1
-=======
-        uses: aganders3/headless-gui@v1.2
->>>>>>> c22b7d6f
+        uses: aganders3/headless-gui@v1.2
         with:
           run: python examples/demo_widget.py -snap
 
@@ -155,11 +147,7 @@
           python -m pip install qtpy==1.1.0 typing-extensions==3.10.0.0
 
       - name: Test
-<<<<<<< HEAD
-        uses: aganders3/headless-gui@v1
-=======
-        uses: aganders3/headless-gui@v1.2
->>>>>>> c22b7d6f
+        uses: aganders3/headless-gui@v1.2
         with:
           run: python -m pytest --color=yes
 
@@ -190,11 +178,7 @@
           python -m pip install ./napari-repo[testing,pyqt5]
 
       - name: Test napari
-<<<<<<< HEAD
-        uses: aganders3/headless-gui@v1
-=======
-        uses: aganders3/headless-gui@v1.2
->>>>>>> c22b7d6f
+        uses: aganders3/headless-gui@v1.2
         with:
           working-directory: napari-repo
           run: python -m pytest --color=yes napari/_qt
